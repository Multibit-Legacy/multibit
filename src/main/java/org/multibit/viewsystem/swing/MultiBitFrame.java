--- conflicted
+++ resolved
@@ -1,50 +1,6 @@
 package org.multibit.viewsystem.swing;
 
-<<<<<<< HEAD
-import java.awt.BorderLayout;
-import java.awt.Color;
-import java.awt.Component;
-import java.awt.ComponentOrientation;
-import java.awt.Container;
-import java.awt.Cursor;
-import java.awt.Dimension;
-import java.awt.Font;
-import java.awt.GridBagConstraints;
-import java.awt.GridBagLayout;
-import java.awt.Toolkit;
-import java.awt.event.ItemEvent;
-import java.awt.event.ItemListener;
-import java.awt.event.MouseAdapter;
-import java.awt.event.MouseEvent;
-import java.awt.event.WindowAdapter;
-import java.awt.event.WindowEvent;
-import java.io.File;
-import java.math.BigInteger;
-import java.util.Timer;
-
-import javax.swing.BorderFactory;
-import javax.swing.ImageIcon;
-import javax.swing.JComboBox;
-import javax.swing.JComponent;
-import javax.swing.JFrame;
-import javax.swing.JLabel;
-import javax.swing.JList;
-import javax.swing.JMenu;
-import javax.swing.JMenuBar;
-import javax.swing.JMenuItem;
-import javax.swing.JOptionPane;
-import javax.swing.JPanel;
-import javax.swing.JTable;
-import javax.swing.JTextField;
-import javax.swing.ListCellRenderer;
-import javax.swing.SwingConstants;
-import javax.swing.SwingUtilities;
-import javax.swing.ToolTipManager;
-import javax.swing.border.Border;
-
-=======
 import com.google.bitcoin.core.*;
->>>>>>> 697adb1e
 import org.multibit.Localiser;
 import org.multibit.controller.ActionForward;
 import org.multibit.controller.MultiBitController;
@@ -217,21 +173,11 @@
         nowOffline();
         updateStatusLabel("");
 
-<<<<<<< HEAD
-        estimatedBalanceTextLabel.setText(controller.getLocaliser().bitcoinValueToString4(
-                model.getActiveWalletEstimatedBalance(), true, false));
-
-        availableBalanceTextLabel.setText(controller.getLocaliser().getString(
-                "multiBitFrame.availableToSpend",
-                new Object[] { controller.getLocaliser().bitcoinValueToString4(model.getActiveWalletAvailableBalance(), true,
-                        false) }));
-=======
         estimatedBalanceTextLabel
             .setText(controller.getLocaliser().bitcoinValueToString4(model.getActiveWalletEstimatedBalance(), true, false));
 
         availableBalanceTextLabel.setText(controller.getLocaliser().getString("multiBitFrame.availableToSpend",
             new Object[]{controller.getLocaliser().bitcoinValueToString4(model.getActiveWalletAvailableBalance(), true, false)}));
->>>>>>> 697adb1e
 
         estimatedBalanceTextLabel.setFocusable(true);
         estimatedBalanceTextLabel.requestFocusInWindow();
@@ -849,14 +795,8 @@
                     // check bitcoin sent to me
                     BigInteger valueSentToMe = transaction.getValueSentToMe(perWalletModelData.getWallet());
                     if (valueSentToMe != null && valueSentToMe.compareTo(BigInteger.ZERO) > 0) {
-<<<<<<< HEAD
                         logger.debug("Received " + controller.getLocaliser().bitcoinValueToString4(valueSentToMe, true, false)
                                 + " from " + from.toString() + " to wallet '" + perWalletModelData.getWalletDescription() + "'");
-=======
-                        // TODO Fix this
-                        logger.debug("Received " + controller.getLocaliser().bitcoinValueToString4(valueSentToMe, true, false) + " from "
-                            + from.toString() + " to wallet '" + perWalletModelData.getWalletDescription() + "'");
->>>>>>> 697adb1e
 
                         // the perWalletModelData is marked as transactionDirty
                         // but is not written out immediately
@@ -869,7 +809,6 @@
                     // check bitcoin sent from me
                     BigInteger valueSentFromMe = transaction.getValueSentFromMe(perWalletModelData.getWallet());
                     if (valueSentFromMe != null && valueSentFromMe.compareTo(BigInteger.ZERO) > 0) {
-<<<<<<< HEAD
                         logger.debug("Sent " + controller.getLocaliser().bitcoinValueToString4(valueSentFromMe, true, false)
                                 + " from " + from.toString() + " from wallet '" + perWalletModelData.getWalletDescription()
                                 + "'");
@@ -889,11 +828,6 @@
                         logger.debug("Transaction " + transaction.getHashAsString()
                                 + " is mine so wallet is marked transactionDirty  for wallet '"
                                 + perWalletModelData.getWalletDescription() + "'");
-=======
-                        // TODO Fix this
-                        logger.debug("Sent " + controller.getLocaliser().bitcoinValueToString4(valueSentFromMe, true, false) + " from "
-                            + from.toString() + " from wallet '" + perWalletModelData.getWalletDescription() + "'");
->>>>>>> 697adb1e
 
                         // the perWalletModelData is marked as transactionDirty
                         // but is not written out immediately
@@ -928,7 +862,6 @@
                 for (PerWalletModelData perWalletModelData : perWalletModelDataList) {
                     BigInteger value = transaction.getValueSentToMe(perWalletModelData.getWallet());
                     if (value != null && value.compareTo(BigInteger.ZERO) > 0) {
-<<<<<<< HEAD
                         logger.debug("Received " + controller.getLocaliser().bitcoinValueToString4(value, true, false)
                                 + " from " + from.toString() + " to wallet '" + perWalletModelData.getWalletDescription() + "'");
                         // the perWalletModelData is marked as transactionDirty
@@ -946,11 +879,6 @@
                                 + " from " + from.toString() + " from wallet '" + perWalletModelData.getWalletDescription()
                                 + "'");
 
-=======
-                        // TODO Fix this
-                        logger.debug("Received " + controller.getLocaliser().bitcoinValueToString4(value, true, false) + " from "
-                            + from.toString() + " to wallet '" + perWalletModelData.getWalletDescription() + "'");
->>>>>>> 697adb1e
                         // the perWalletModelData is marked as transactionDirty
                         // but is not written out immediately
                         // this is to avoid unnecessary 'Updates have stopped'
@@ -978,13 +906,8 @@
                     if (dataHasChanged) {
                         if (perWalletModelData.getWalletFilename().equals(controller.getModel().getActiveWalletFilename())) {
                             // blink the total
-<<<<<<< HEAD
                             estimatedBalanceTextLabel.blink(controller.getLocaliser().bitcoinValueToString4(
                                     controller.getModel().getActiveWalletEstimatedBalance(), true, false));
-=======
-                            estimatedBalanceTextLabel.blink(controller.getLocaliser().bitcoinValueToString4(controller.getModel()
-                                .getActiveWalletEstimatedBalance(), true, false));
->>>>>>> 697adb1e
                         }
 
                     }
@@ -1000,10 +923,6 @@
         }
     }
 
-<<<<<<< HEAD
-=======
-
->>>>>>> 697adb1e
     /**
      * one of the wallets has been reorganised due to a block chain reorganise
      */
@@ -1054,31 +973,18 @@
             setUpdatesStoppedTooltip(estimatedBalanceTextLabel);
             availableBalanceTextLabel.setText("");
         } else {
-<<<<<<< HEAD
             estimatedBalanceTextLabel.setText(controller.getLocaliser().bitcoinValueToString4(
                     controller.getModel().getActiveWalletEstimatedBalance(), true, false));
-=======
-            estimatedBalanceTextLabel.setText(controller.getLocaliser().bitcoinValueToString4(controller.getModel()
-                .getActiveWalletEstimatedBalance(), true, false));
->>>>>>> 697adb1e
             estimatedBalanceTextLabel.setToolTipText(controller.getLocaliser().getString("multiBitFrame.balanceLabel.tooltip"));
 
             if (model.getActiveWalletAvailableBalance() != null
                 && model.getActiveWalletAvailableBalance().equals(controller.getModel().getActiveWalletEstimatedBalance())) {
                 availableBalanceTextLabel.setText("");
             } else {
-<<<<<<< HEAD
                 availableBalanceTextLabel.setText(controller.getLocaliser().getString(
                         "multiBitFrame.availableToSpend",
                         new Object[] { controller.getLocaliser().bitcoinValueToString4(model.getActiveWalletAvailableBalance(),
                                 true, false) }));
-=======
-                availableBalanceTextLabel
-                    .setText(controller.getLocaliser().getString(
-                        "multiBitFrame.availableToSpend",
-                        new Object[]{controller.getLocaliser().bitcoinValueToString4(model.getActiveWalletAvailableBalance(), true,
-                            false)}));
->>>>>>> 697adb1e
             }
         }
 
