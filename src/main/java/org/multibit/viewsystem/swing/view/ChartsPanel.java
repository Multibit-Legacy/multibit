/**
 * Copyright 2012 multibit.org
 *
 * Licensed under the MIT license (the "License");
 * you may not use this file except in compliance with the License.
 * You may obtain a copy of the License at
 *
 *    http://opensource.org/licenses/mit-license.php
 *
 * Unless required by applicable law or agreed to in writing, software
 * distributed under the License is distributed on an "AS IS" BASIS,
 * WITHOUT WARRANTIES OR CONDITIONS OF ANY KIND, either express or implied.
 * See the License for the specific language governing permissions and
 * limitations under the License.
 */
package org.multibit.viewsystem.swing.view;

import java.awt.BorderLayout;
import java.awt.ComponentOrientation;
import java.awt.Dimension;
import java.awt.GridBagConstraints;
import java.awt.GridBagLayout;
import java.awt.event.ComponentEvent;
import java.awt.event.ComponentListener;
import java.math.BigInteger;
import java.text.DateFormat;
import java.text.ParseException;
import java.text.SimpleDateFormat;
import java.util.ArrayList;
import java.util.Collection;
import java.util.Collections;
import java.util.Comparator;
import java.util.Date;
import java.util.Locale;

import javax.swing.BorderFactory;
import javax.swing.Icon;
import javax.swing.JPanel;
import javax.swing.JScrollPane;

import org.multibit.controller.MultiBitController;
import org.multibit.utils.DateUtils;
import org.multibit.utils.ImageLoader;
import org.multibit.viewsystem.View;
import org.multibit.viewsystem.swing.ColorAndFontConstants;
import org.multibit.viewsystem.swing.MultiBitFrame;
import org.multibit.viewsystem.swing.view.components.FontSizer;

import com.google.bitcoin.core.Transaction;
import com.xeiam.xchart.Chart;
import com.xeiam.xchart.Series;
import com.xeiam.xchart.SeriesColor;
import com.xeiam.xchart.SeriesLineStyle;
import com.xeiam.xchart.SeriesMarker;
import com.xeiam.xchart.XChartPanel;

/**
 * The Charts view.
 */
public class ChartsPanel extends JPanel implements View, ComponentListener {

  private static final long serialVersionUID = 191352212345998705L;

  private static final int NUMBER_OF_DAYS_TO_LOOK_BACK = 30;
  private static final double NUMBER_OF_SATOSHI_IN_ONE_BTC = 100000000;

  private static final int WIDTH_DELTA = 40;
  private static final int HEIGHT_DELTA = 20;

  private static final int MINIMUM_WIDTH = 800;
  private static final int MINIMUM_HEIGHT = 300;

  private static final String DATE_FORMAT = "dd-MMM";

  private MultiBitController controller;

  private JPanel mainPanel;

  private boolean generateRandomChart = false;

  /**
   * Creates a new {@link ChartsPanel}.
   */
  public ChartsPanel(MultiBitController controller, MultiBitFrame mainFrame) {

    this.controller = controller;

    setLayout(new BorderLayout());
    setBackground(ColorAndFontConstants.BACKGROUND_COLOR);
    setOpaque(true);
    applyComponentOrientation(ComponentOrientation.getOrientation(controller.getLocaliser().getLocale()));

    mainFrame.addComponentListener(this);
    addComponentListener(this);

    initUI();
  }

  private void initUI() {

    mainPanel = new JPanel();
    mainPanel.setLayout(new GridBagLayout());
    mainPanel.setOpaque(true);
    mainPanel.setBackground(ColorAndFontConstants.BACKGROUND_COLOR);

    mainPanel.applyComponentOrientation(ComponentOrientation.getOrientation(controller.getLocaliser().getLocale()));

    GridBagConstraints constraints = new GridBagConstraints();

    constraints.fill = GridBagConstraints.BOTH;
    constraints.gridx = 0;
    constraints.gridy = 0;
    constraints.gridwidth = 1;
    constraints.weightx = 1;
    constraints.weighty = 1;
    constraints.anchor = GridBagConstraints.CENTER;

    // Initially blank.
    JPanel chartPanel = new JPanel();
    chartPanel.setOpaque(true);
    chartPanel.setBackground(ColorAndFontConstants.BACKGROUND_COLOR);
    mainPanel.add(chartPanel, constraints);

    JScrollPane mainScrollPane = new JScrollPane(mainPanel, JScrollPane.VERTICAL_SCROLLBAR_AS_NEEDED, JScrollPane.HORIZONTAL_SCROLLBAR_AS_NEEDED);
    mainScrollPane.setBorder(BorderFactory.createEmptyBorder());
    mainScrollPane.getViewport().setBackground(ColorAndFontConstants.BACKGROUND_COLOR);
    mainScrollPane.getViewport().setOpaque(true);
    mainScrollPane.applyComponentOrientation(ComponentOrientation.getOrientation(controller.getLocaliser().getLocale()));

    add(mainScrollPane, BorderLayout.CENTER);
  }

  /**
   * Create a panel containing the chart to show.
   */
  private JPanel createChartPanel() {

    setBackground(ColorAndFontConstants.BACKGROUND_COLOR);

    int chartWidth = Math.max(getWidth() - WIDTH_DELTA, MINIMUM_WIDTH);
    int chartHeight = Math.max(getHeight() - HEIGHT_DELTA, MINIMUM_HEIGHT);
    Chart chart = new Chart(chartWidth, chartHeight);
    Locale locale = controller.getLocaliser().getLocale();
    chart.setLocale(locale);

    // generates linear data
    Collection<Date> xData = new ArrayList<Date>();
    Collection<Number> yData = new ArrayList<Number>();

    // Get the last month's transaction data.
    Collection<ChartData> chartDataCollection = getChartData();

    if (generateRandomChart) {
      DateFormat sdf = new SimpleDateFormat("dd.MM.yyyy");
      Date date;
      for (int i = 1; i <= 10; i++) {
        try {
          date = sdf.parse(i + ".10.2008");
          xData.add(date);
        } catch (ParseException e) {
          e.printStackTrace();
        }
        yData.add(Math.random() * i);
      }
    } else {
      if (chartDataCollection == null || chartDataCollection.size() == 0) {
        JPanel chartPanel = new JPanel();
        chartPanel.setBackground(ColorAndFontConstants.BACKGROUND_COLOR);
        chartPanel.setOpaque(true);
        return chartPanel;
      } else {
        for (ChartData chartData : chartDataCollection) {
          // System.out.println(chartData.toString());

          xData.add(chartData.getDate());
          yData.add(chartData.getValue().doubleValue() / NUMBER_OF_SATOSHI_IN_ONE_BTC);
        }
      }
    }

    // Customize Chart.
    String xAxisLabel = controller.getLocaliser().getString("walletData.dateText");
    String currencyUnitSuffix = " (" + controller.getLocaliser().getString("sendBitcoinPanel.amountUnitLabel") + ")";
    String balanceLabel = controller.getLocaliser().getString("multiBitFrame.balanceLabel") + currencyUnitSuffix;
    String unitOfTime = controller.getLocaliser().getString("chartsPanelTitle.days");
    String chartTitle = controller.getLocaliser().getString("chartsPanelTitle.text", new Object[] { NUMBER_OF_DAYS_TO_LOOK_BACK, unitOfTime }) + currencyUnitSuffix;

    chart.setTitle(chartTitle);
    chart.setXAxisTitle(xAxisLabel);
    chart.setYAxisTitle(balanceLabel);
    chart.setGridlinesVisible(false);
    chart.setXAxisTicksVisible(true);
    chart.setXAxisTitleVisible(true);
    chart.setLegendVisible(false);

    chart.setBackgroundColor(ColorAndFontConstants.BACKGROUND_COLOR);
    chart.setTitleFont(FontSizer.INSTANCE.getAdjustedDefaultFontWithDelta(2));
    chart.setAxisLabelsFont(FontSizer.INSTANCE.getAdjustedDefaultFont());
    chart.setTickLabelsFont(FontSizer.INSTANCE.getAdjustedDefaultFontWithDelta(-2));

    chart.setDateFormatter(DATE_FORMAT);

    Series series = chart.addDateSeries(balanceLabel, xData, yData);
    series.setLineColor(SeriesColor.BLUE);
    series.setMarkerColor(SeriesColor.BLUE);
    series.setMarker(SeriesMarker.CIRCLE);
    series.setLineStyle(SeriesLineStyle.SOLID);

    XChartPanel chartPanelToReturn = new XChartPanel(chart);
    chartPanelToReturn.setLocale(locale);
    chartPanelToReturn.setMinimumSize(new Dimension(chartWidth, chartHeight));
    return chartPanelToReturn;
  }

  /**
   * Update the chart panel (The active wallet may have changed).
   */
  private void updateChart() {

    // Clear the main panel.
    mainPanel.removeAll();

    // Recreate the chart data and 'draw' it.
    GridBagConstraints constraints = new GridBagConstraints();

    constraints.fill = GridBagConstraints.BOTH;
    constraints.gridx = 0;
    constraints.gridy = 0;
    constraints.gridwidth = 1;
    constraints.weightx = 1;
    constraints.weighty = 1;
    constraints.anchor = GridBagConstraints.CENTER;

    // Recreate chart panel.
    JPanel chartPanel = createChartPanel();
    chartPanel.setOpaque(true);
    chartPanel.setBackground(ColorAndFontConstants.BACKGROUND_COLOR);
    mainPanel.add(chartPanel, constraints);
  }

  /**
   * Get the transaction data for the chart
   */
  private Collection<ChartData> getChartData() {

    if (controller.getModel().getActiveWallet() == null) {
      return new ArrayList<ChartData>();
    }

    ArrayList<Transaction> allTransactions = new ArrayList<Transaction>(controller.getModel().getActiveWallet().getTransactions(false, false));

    // Order by date.
    Collections.sort(allTransactions, new Comparator<Transaction>() {

      @Override
      public int compare(Transaction t1, Transaction t2) {

        return t1.getUpdateTime().compareTo(t2.getUpdateTime());
      }
    });

    // Work out balance as running total and filter to just last
    // NUMBER_OF_DAYS_TO_LOOK_BACKs data.
    BigInteger balance = BigInteger.ZERO;

    // The previous datums balance.
    BigInteger previousBalance = BigInteger.ZERO;

    // The previous datums timepoint.
    Date previousDate = null;

    long pastInMillis = DateUtils.nowUtc().plusDays(-1 * NUMBER_OF_DAYS_TO_LOOK_BACK).getMillis();

    // Create ChartData collection.
    Collection<ChartData> chartData = new ArrayList<ChartData>();

    try {
      boolean leftEdgeDataPointAdded = false;

      if (allTransactions.size() == 0) {
        // At beginning of time window balance was zero
        chartData.add(new ChartData(new Date(pastInMillis), BigInteger.ZERO));
      } else {
        for (Transaction loop : allTransactions) {
          balance = balance.add(loop.getValue(controller.getModel().getActiveWallet()));

          long loopTimeInMillis = loop.getUpdateTime().getTime();

          if (loopTimeInMillis > pastInMillis) {
            if (!leftEdgeDataPointAdded) {
              // If the previous transaction was BEFORE the
              // NUMBER_OF_DAYS_TO_LOOK_BACK cutoff, include a
              // datapoint at the beginning of the timewindow with the balance
              // at that time.
              if ((previousDate != null) && (previousDate.getTime() <= pastInMillis)) {
                // The balance was non-zero.
                chartData.add(new ChartData(new Date(pastInMillis), previousBalance));
              } else {
                // At beginning of time window balance was zero
<<<<<<< HEAD
                chartData.add(new ChartData(new Date(pastInMillis), BigInteger.ZERO));  
            } else {
                for (Transaction loop : allTransactions) {
                    balance = balance.add(loop.getValue(controller.getModel().getActiveWallet()));
    
                    long loopTimeInMillis = loop.getUpdateTime().getTime();
    
                    if (loopTimeInMillis > pastInMillis) {
                        if (!leftEdgeDataPointAdded) {
                            // If the previous transaction was BEFORE the
                            // NUMBER_OF_DAYS_TO_LOOK_BACK cutoff, include a
                            // datapoint at the beginning of the timewindow with the balance
                            // at that time.
                            if ((previousDate != null) && (previousDate.getTime() <= pastInMillis)) {
                                // The balance was non-zero.
                                chartData.add(new ChartData(new Date(pastInMillis), previousBalance));
                            } else {
                                // At beginning of time window balance was zero
                                chartData.add(new ChartData(new Date(pastInMillis), BigInteger.ZERO));
                            }
                            leftEdgeDataPointAdded = true;
                        }
    
                        // Include this transaction as it is in the last
                        // NUMBER_OF_DAYS_TO_LOOK_BACK days.
                        chartData.add(new ChartData(loop.getUpdateTime(), previousBalance));
                        chartData.add(new ChartData(loop.getUpdateTime(), balance));
                    }
    
                    previousBalance = balance;
                    previousDate = loop.getUpdateTime();
                }
                
                // If all the datapoints are before the left hand edge, ensure the balance is also added at the left hand edge.
                if (!leftEdgeDataPointAdded) {
                    chartData.add(new ChartData(new Date(pastInMillis), balance));
                }
=======
                chartData.add(new ChartData(new Date(pastInMillis), BigInteger.ZERO));
              }
              leftEdgeDataPointAdded = true;
>>>>>>> bd0f1425
            }

            // Include this transaction as it is in the last
            // NUMBER_OF_DAYS_TO_LOOK_BACK days.
            chartData.add(new ChartData(loop.getUpdateTime(), previousBalance));
            chartData.add(new ChartData(loop.getUpdateTime(), balance));
          }

          previousBalance = balance;
          previousDate = loop.getUpdateTime();
        }
      }

      // Add in the balance at the end of the time window.
      chartData.add(new ChartData(new Date(DateUtils.nowUtc().getMillis()), balance));
    } catch (com.google.bitcoin.core.ScriptException e1) {
      e1.printStackTrace();
    }

    return chartData;
  }

  @Override
  /**
   * Release any resources used when user navigates away from this view.
   */
  public void navigateAwayFromView() {

  }

  @Override
  public void displayView() {

    updateChart();
  }

  @Override
  public Icon getViewIcon() {

    return ImageLoader.createImageIcon(ImageLoader.CHART_LINE_ICON_FILE);
  }

  @Override
  public String getViewTitle() {

    return controller.getLocaliser().getString("chartsPanelAction.text");
  }

  @Override
  public String getViewTooltip() {

    return controller.getLocaliser().getString("chartsPanelAction.tooltip");
  }

  @Override
  public int getViewId() {

    return View.CHARTS_VIEW;
  }

  class ChartData {

    private Date date;
    private BigInteger value;

    public ChartData(Date date, BigInteger value) {

      this.date = date;
      this.value = value;
    }

    public Date getDate() {

      return date;
    }

    public BigInteger getValue() {

      return value;
    }

    @Override
    public String toString() {

      return "ChartData [date=" + date + ", value=" + value + "]";
    }
  }

  @Override
  public void componentHidden(ComponentEvent arg0) {

  }

  @Override
  public void componentMoved(ComponentEvent arg0) {

  }

  @Override
  public void componentResized(ComponentEvent arg0) {

    updateChart();
  }

  @Override
  public void componentShown(ComponentEvent arg0) {

  }
}<|MERGE_RESOLUTION|>--- conflicted
+++ resolved
@@ -48,256 +48,233 @@
 
 import com.google.bitcoin.core.Transaction;
 import com.xeiam.xchart.Chart;
-import com.xeiam.xchart.Series;
-import com.xeiam.xchart.SeriesColor;
-import com.xeiam.xchart.SeriesLineStyle;
-import com.xeiam.xchart.SeriesMarker;
-import com.xeiam.xchart.XChartPanel;
+import com.xeiam.xchart.XChartJPanel;
+import com.xeiam.xchart.series.Series;
+import com.xeiam.xchart.series.SeriesColor;
+import com.xeiam.xchart.series.SeriesLineStyle;
+import com.xeiam.xchart.series.SeriesMarker;
 
 /**
  * The Charts view.
  */
 public class ChartsPanel extends JPanel implements View, ComponentListener {
 
-  private static final long serialVersionUID = 191352212345998705L;
-
-  private static final int NUMBER_OF_DAYS_TO_LOOK_BACK = 30;
-  private static final double NUMBER_OF_SATOSHI_IN_ONE_BTC = 100000000;
-
-  private static final int WIDTH_DELTA = 40;
-  private static final int HEIGHT_DELTA = 20;
-
-  private static final int MINIMUM_WIDTH = 800;
-  private static final int MINIMUM_HEIGHT = 300;
-
-  private static final String DATE_FORMAT = "dd-MMM";
-
-  private MultiBitController controller;
-
-  private JPanel mainPanel;
-
-  private boolean generateRandomChart = false;
-
-  /**
-   * Creates a new {@link ChartsPanel}.
-   */
-  public ChartsPanel(MultiBitController controller, MultiBitFrame mainFrame) {
-
-    this.controller = controller;
-
-    setLayout(new BorderLayout());
-    setBackground(ColorAndFontConstants.BACKGROUND_COLOR);
-    setOpaque(true);
-    applyComponentOrientation(ComponentOrientation.getOrientation(controller.getLocaliser().getLocale()));
-
-    mainFrame.addComponentListener(this);
-    addComponentListener(this);
-
-    initUI();
-  }
-
-  private void initUI() {
-
-    mainPanel = new JPanel();
-    mainPanel.setLayout(new GridBagLayout());
-    mainPanel.setOpaque(true);
-    mainPanel.setBackground(ColorAndFontConstants.BACKGROUND_COLOR);
-
-    mainPanel.applyComponentOrientation(ComponentOrientation.getOrientation(controller.getLocaliser().getLocale()));
-
-    GridBagConstraints constraints = new GridBagConstraints();
-
-    constraints.fill = GridBagConstraints.BOTH;
-    constraints.gridx = 0;
-    constraints.gridy = 0;
-    constraints.gridwidth = 1;
-    constraints.weightx = 1;
-    constraints.weighty = 1;
-    constraints.anchor = GridBagConstraints.CENTER;
-
-    // Initially blank.
-    JPanel chartPanel = new JPanel();
-    chartPanel.setOpaque(true);
-    chartPanel.setBackground(ColorAndFontConstants.BACKGROUND_COLOR);
-    mainPanel.add(chartPanel, constraints);
-
-    JScrollPane mainScrollPane = new JScrollPane(mainPanel, JScrollPane.VERTICAL_SCROLLBAR_AS_NEEDED, JScrollPane.HORIZONTAL_SCROLLBAR_AS_NEEDED);
-    mainScrollPane.setBorder(BorderFactory.createEmptyBorder());
-    mainScrollPane.getViewport().setBackground(ColorAndFontConstants.BACKGROUND_COLOR);
-    mainScrollPane.getViewport().setOpaque(true);
-    mainScrollPane.applyComponentOrientation(ComponentOrientation.getOrientation(controller.getLocaliser().getLocale()));
-
-    add(mainScrollPane, BorderLayout.CENTER);
-  }
-
-  /**
-   * Create a panel containing the chart to show.
-   */
-  private JPanel createChartPanel() {
-
-    setBackground(ColorAndFontConstants.BACKGROUND_COLOR);
-
-    int chartWidth = Math.max(getWidth() - WIDTH_DELTA, MINIMUM_WIDTH);
-    int chartHeight = Math.max(getHeight() - HEIGHT_DELTA, MINIMUM_HEIGHT);
-    Chart chart = new Chart(chartWidth, chartHeight);
-    Locale locale = controller.getLocaliser().getLocale();
-    chart.setLocale(locale);
-
-    // generates linear data
-    Collection<Date> xData = new ArrayList<Date>();
-    Collection<Number> yData = new ArrayList<Number>();
-
-    // Get the last month's transaction data.
-    Collection<ChartData> chartDataCollection = getChartData();
-
-    if (generateRandomChart) {
-      DateFormat sdf = new SimpleDateFormat("dd.MM.yyyy");
-      Date date;
-      for (int i = 1; i <= 10; i++) {
+    private static final long serialVersionUID = 191352212345998705L;
+
+    private static final int NUMBER_OF_DAYS_TO_LOOK_BACK = 30;
+    private static final double NUMBER_OF_SATOSHI_IN_ONE_BTC = 100000000;
+    
+    private static final int WIDTH_DELTA = 40;
+    private static final int HEIGHT_DELTA = 20;
+    
+    private static final int MINIMUM_WIDTH = 800;
+    private static final int MINIMUM_HEIGHT = 300;
+    
+    private static final String DATE_FORMAT = "dd-MMM";
+    
+    private MultiBitController controller;
+
+    private JPanel mainPanel;
+
+    private boolean generateRandomChart = false;
+
+    /**
+     * Creates a new {@link ChartsPanel}.
+     */
+    public ChartsPanel(MultiBitController controller, MultiBitFrame mainFrame) {
+
+        this.controller = controller;
+
+        setLayout(new BorderLayout());
+        setBackground(ColorAndFontConstants.BACKGROUND_COLOR);
+        setOpaque(true);
+        applyComponentOrientation(ComponentOrientation.getOrientation(controller.getLocaliser().getLocale()));
+
+        mainFrame.addComponentListener(this);
+        addComponentListener(this);
+
+        initUI();
+    }
+
+    private void initUI() {
+        mainPanel = new JPanel();
+        mainPanel.setLayout(new GridBagLayout());
+        mainPanel.setOpaque(true);
+        mainPanel.setBackground(ColorAndFontConstants.BACKGROUND_COLOR);
+ 
+        mainPanel.applyComponentOrientation(ComponentOrientation.getOrientation(controller.getLocaliser().getLocale()));
+
+        GridBagConstraints constraints = new GridBagConstraints();
+
+        constraints.fill = GridBagConstraints.BOTH;
+        constraints.gridx = 0;
+        constraints.gridy = 0;
+        constraints.gridwidth = 1;
+        constraints.weightx = 1;
+        constraints.weighty = 1;
+        constraints.anchor = GridBagConstraints.CENTER;
+
+        // Initially blank.
+        JPanel chartPanel = new JPanel();
+        chartPanel.setOpaque(true);
+        chartPanel.setBackground(ColorAndFontConstants.BACKGROUND_COLOR);
+        mainPanel.add(chartPanel, constraints);
+
+        JScrollPane mainScrollPane = new JScrollPane(mainPanel, JScrollPane.VERTICAL_SCROLLBAR_AS_NEEDED, JScrollPane.HORIZONTAL_SCROLLBAR_AS_NEEDED);
+        mainScrollPane.setBorder(BorderFactory.createEmptyBorder());
+        mainScrollPane.getViewport().setBackground(ColorAndFontConstants.BACKGROUND_COLOR);
+        mainScrollPane.getViewport().setOpaque(true);
+        mainScrollPane.applyComponentOrientation(ComponentOrientation.getOrientation(controller.getLocaliser().getLocale()));
+
+        add(mainScrollPane, BorderLayout.CENTER);
+    }
+
+    /**
+     * Create a panel containing the chart to show.
+     */
+    private JPanel createChartPanel() {
+        setBackground(ColorAndFontConstants.BACKGROUND_COLOR);
+
+        int chartWidth = Math.max(getWidth() - WIDTH_DELTA, MINIMUM_WIDTH);
+        int chartHeight = Math.max(getHeight() - HEIGHT_DELTA, MINIMUM_HEIGHT);
+        Chart chart = new Chart(chartWidth, chartHeight);
+        Locale locale = controller.getLocaliser().getLocale();
+        chart.setLocale(locale); 
+        
+        // generates linear data
+        Collection<Date> xData = new ArrayList<Date>();
+        Collection<Number> yData = new ArrayList<Number>();
+
+        // Get the last month's transaction data.
+        Collection<ChartData> chartDataCollection = getChartData();
+
+        if (generateRandomChart) {
+            DateFormat sdf = new SimpleDateFormat("dd.MM.yyyy");
+            Date date;
+            for (int i = 1; i <= 10; i++) {
+                try {
+                    date = sdf.parse(i + ".10.2008");
+                    xData.add(date);
+                } catch (ParseException e) {
+                    e.printStackTrace();
+                }
+                yData.add(Math.random() * i);
+            }
+        } else {
+            if (chartDataCollection == null || chartDataCollection.size() == 0) {
+                JPanel chartPanel = new JPanel();
+                chartPanel.setBackground(ColorAndFontConstants.BACKGROUND_COLOR);
+                chartPanel.setOpaque(true);
+                return chartPanel;
+            } else {
+                for (ChartData chartData : chartDataCollection) {
+                    //System.out.println(chartData.toString());
+
+                    xData.add(chartData.getDate());
+                    yData.add(chartData.getValue().doubleValue() / NUMBER_OF_SATOSHI_IN_ONE_BTC);
+                }
+            }
+        }
+
+        // Customize Chart.
+        String xAxisLabel = controller.getLocaliser().getString("walletData.dateText");
+        String currencyUnitSuffix = " (" + controller.getLocaliser().getString("sendBitcoinPanel.amountUnitLabel") + ")";
+        String balanceLabel = controller.getLocaliser().getString("multiBitFrame.balanceLabel") + currencyUnitSuffix;
+        String unitOfTime = controller.getLocaliser().getString("chartsPanelTitle.days");
+        String chartTitle = controller.getLocaliser().getString("chartsPanelTitle.text", new Object[] { NUMBER_OF_DAYS_TO_LOOK_BACK, unitOfTime }) + currencyUnitSuffix;
+
+        chart.setTitle(chartTitle);
+        chart.setXAxisTitle(xAxisLabel);
+        chart.setYAxisTitle(balanceLabel);
+        chart.setGridlinesVisible(false);
+        chart.setXAxisTicksVisible(true);
+        chart.setXAxisTitleVisible(true);
+        chart.setLegendVisible(false);
+        
+        chart.setBackgroundColor(ColorAndFontConstants.BACKGROUND_COLOR);
+        chart.setTitleFont(FontSizer.INSTANCE.getAdjustedDefaultFontWithDelta(2));
+        chart.setAxisLabelsFont(FontSizer.INSTANCE.getAdjustedDefaultFont());
+        chart.setTickLabelsFont(FontSizer.INSTANCE.getAdjustedDefaultFontWithDelta(-2));
+        
+        chart.setDateFormatter(DATE_FORMAT);
+        
+        Series series = chart.addDateSeries(balanceLabel, xData, yData);
+        series.setLineColor(SeriesColor.BLUE);
+        series.setMarkerColor(SeriesColor.BLUE);
+        series.setMarker(SeriesMarker.CIRCLE);
+        series.setLineStyle(SeriesLineStyle.SOLID);
+
+        XChartJPanel chartPanelToReturn = new XChartJPanel(chart);
+        chartPanelToReturn.setLocale(locale);
+        chartPanelToReturn.setMinimumSize(new Dimension(chartWidth, chartHeight));
+        return chartPanelToReturn;
+    }
+
+    /**
+     * Update the chart panel (The active wallet may have changed).
+     */
+    private void updateChart() {
+        // Clear the main panel.
+        mainPanel.removeAll();
+
+        // Recreate the chart data and 'draw' it.
+        GridBagConstraints constraints = new GridBagConstraints();
+
+        constraints.fill = GridBagConstraints.BOTH;
+        constraints.gridx = 0;
+        constraints.gridy = 0;
+        constraints.gridwidth = 1;
+        constraints.weightx = 1;
+        constraints.weighty = 1;
+        constraints.anchor = GridBagConstraints.CENTER;
+
+        // Recreate chart panel.
+        JPanel chartPanel = createChartPanel();
+        chartPanel.setOpaque(true);
+        chartPanel.setBackground(ColorAndFontConstants.BACKGROUND_COLOR);
+        mainPanel.add(chartPanel, constraints);
+    }
+
+    /**
+     * Get the transaction data for the chart
+     */
+    private Collection<ChartData> getChartData() {
+        if (controller.getModel().getActiveWallet() == null) {
+            return new ArrayList<ChartData>();
+        }
+
+        ArrayList<Transaction> allTransactions = new ArrayList<Transaction>(controller.getModel().getActiveWallet().getTransactions(false, false));
+
+        // Order by date.
+        Collections.sort(allTransactions, new Comparator<Transaction>() {
+
+            @Override
+            public int compare(Transaction t1, Transaction t2) {
+
+                return t1.getUpdateTime().compareTo(t2.getUpdateTime());
+            }
+        });
+
+        // Work out balance as running total and filter to just last
+        // NUMBER_OF_DAYS_TO_LOOK_BACKs data.
+        BigInteger balance = BigInteger.ZERO;
+
+        // The previous datums balance.
+        BigInteger previousBalance = BigInteger.ZERO;
+
+        // The previous datums timepoint.
+        Date previousDate = null;
+
+        long pastInMillis = DateUtils.nowUtc().plusDays(-1 * NUMBER_OF_DAYS_TO_LOOK_BACK).getMillis();
+
+        // Create ChartData collection.
+        Collection<ChartData> chartData = new ArrayList<ChartData>();
+
         try {
-          date = sdf.parse(i + ".10.2008");
-          xData.add(date);
-        } catch (ParseException e) {
-          e.printStackTrace();
-        }
-        yData.add(Math.random() * i);
-      }
-    } else {
-      if (chartDataCollection == null || chartDataCollection.size() == 0) {
-        JPanel chartPanel = new JPanel();
-        chartPanel.setBackground(ColorAndFontConstants.BACKGROUND_COLOR);
-        chartPanel.setOpaque(true);
-        return chartPanel;
-      } else {
-        for (ChartData chartData : chartDataCollection) {
-          // System.out.println(chartData.toString());
-
-          xData.add(chartData.getDate());
-          yData.add(chartData.getValue().doubleValue() / NUMBER_OF_SATOSHI_IN_ONE_BTC);
-        }
-      }
-    }
-
-    // Customize Chart.
-    String xAxisLabel = controller.getLocaliser().getString("walletData.dateText");
-    String currencyUnitSuffix = " (" + controller.getLocaliser().getString("sendBitcoinPanel.amountUnitLabel") + ")";
-    String balanceLabel = controller.getLocaliser().getString("multiBitFrame.balanceLabel") + currencyUnitSuffix;
-    String unitOfTime = controller.getLocaliser().getString("chartsPanelTitle.days");
-    String chartTitle = controller.getLocaliser().getString("chartsPanelTitle.text", new Object[] { NUMBER_OF_DAYS_TO_LOOK_BACK, unitOfTime }) + currencyUnitSuffix;
-
-    chart.setTitle(chartTitle);
-    chart.setXAxisTitle(xAxisLabel);
-    chart.setYAxisTitle(balanceLabel);
-    chart.setGridlinesVisible(false);
-    chart.setXAxisTicksVisible(true);
-    chart.setXAxisTitleVisible(true);
-    chart.setLegendVisible(false);
-
-    chart.setBackgroundColor(ColorAndFontConstants.BACKGROUND_COLOR);
-    chart.setTitleFont(FontSizer.INSTANCE.getAdjustedDefaultFontWithDelta(2));
-    chart.setAxisLabelsFont(FontSizer.INSTANCE.getAdjustedDefaultFont());
-    chart.setTickLabelsFont(FontSizer.INSTANCE.getAdjustedDefaultFontWithDelta(-2));
-
-    chart.setDateFormatter(DATE_FORMAT);
-
-    Series series = chart.addDateSeries(balanceLabel, xData, yData);
-    series.setLineColor(SeriesColor.BLUE);
-    series.setMarkerColor(SeriesColor.BLUE);
-    series.setMarker(SeriesMarker.CIRCLE);
-    series.setLineStyle(SeriesLineStyle.SOLID);
-
-    XChartPanel chartPanelToReturn = new XChartPanel(chart);
-    chartPanelToReturn.setLocale(locale);
-    chartPanelToReturn.setMinimumSize(new Dimension(chartWidth, chartHeight));
-    return chartPanelToReturn;
-  }
-
-  /**
-   * Update the chart panel (The active wallet may have changed).
-   */
-  private void updateChart() {
-
-    // Clear the main panel.
-    mainPanel.removeAll();
-
-    // Recreate the chart data and 'draw' it.
-    GridBagConstraints constraints = new GridBagConstraints();
-
-    constraints.fill = GridBagConstraints.BOTH;
-    constraints.gridx = 0;
-    constraints.gridy = 0;
-    constraints.gridwidth = 1;
-    constraints.weightx = 1;
-    constraints.weighty = 1;
-    constraints.anchor = GridBagConstraints.CENTER;
-
-    // Recreate chart panel.
-    JPanel chartPanel = createChartPanel();
-    chartPanel.setOpaque(true);
-    chartPanel.setBackground(ColorAndFontConstants.BACKGROUND_COLOR);
-    mainPanel.add(chartPanel, constraints);
-  }
-
-  /**
-   * Get the transaction data for the chart
-   */
-  private Collection<ChartData> getChartData() {
-
-    if (controller.getModel().getActiveWallet() == null) {
-      return new ArrayList<ChartData>();
-    }
-
-    ArrayList<Transaction> allTransactions = new ArrayList<Transaction>(controller.getModel().getActiveWallet().getTransactions(false, false));
-
-    // Order by date.
-    Collections.sort(allTransactions, new Comparator<Transaction>() {
-
-      @Override
-      public int compare(Transaction t1, Transaction t2) {
-
-        return t1.getUpdateTime().compareTo(t2.getUpdateTime());
-      }
-    });
-
-    // Work out balance as running total and filter to just last
-    // NUMBER_OF_DAYS_TO_LOOK_BACKs data.
-    BigInteger balance = BigInteger.ZERO;
-
-    // The previous datums balance.
-    BigInteger previousBalance = BigInteger.ZERO;
-
-    // The previous datums timepoint.
-    Date previousDate = null;
-
-    long pastInMillis = DateUtils.nowUtc().plusDays(-1 * NUMBER_OF_DAYS_TO_LOOK_BACK).getMillis();
-
-    // Create ChartData collection.
-    Collection<ChartData> chartData = new ArrayList<ChartData>();
-
-    try {
-      boolean leftEdgeDataPointAdded = false;
-
-      if (allTransactions.size() == 0) {
-        // At beginning of time window balance was zero
-        chartData.add(new ChartData(new Date(pastInMillis), BigInteger.ZERO));
-      } else {
-        for (Transaction loop : allTransactions) {
-          balance = balance.add(loop.getValue(controller.getModel().getActiveWallet()));
-
-          long loopTimeInMillis = loop.getUpdateTime().getTime();
-
-          if (loopTimeInMillis > pastInMillis) {
-            if (!leftEdgeDataPointAdded) {
-              // If the previous transaction was BEFORE the
-              // NUMBER_OF_DAYS_TO_LOOK_BACK cutoff, include a
-              // datapoint at the beginning of the timewindow with the balance
-              // at that time.
-              if ((previousDate != null) && (previousDate.getTime() <= pastInMillis)) {
-                // The balance was non-zero.
-                chartData.add(new ChartData(new Date(pastInMillis), previousBalance));
-              } else {
+            boolean leftEdgeDataPointAdded = false;
+            
+            if (allTransactions.size() == 0) {
                 // At beginning of time window balance was zero
-<<<<<<< HEAD
                 chartData.add(new ChartData(new Date(pastInMillis), BigInteger.ZERO));  
             } else {
                 for (Transaction loop : allTransactions) {
@@ -330,122 +307,105 @@
                     previousBalance = balance;
                     previousDate = loop.getUpdateTime();
                 }
-                
-                // If all the datapoints are before the left hand edge, ensure the balance is also added at the left hand edge.
-                if (!leftEdgeDataPointAdded) {
-                    chartData.add(new ChartData(new Date(pastInMillis), balance));
-                }
-=======
-                chartData.add(new ChartData(new Date(pastInMillis), BigInteger.ZERO));
-              }
-              leftEdgeDataPointAdded = true;
->>>>>>> bd0f1425
             }
-
-            // Include this transaction as it is in the last
-            // NUMBER_OF_DAYS_TO_LOOK_BACK days.
-            chartData.add(new ChartData(loop.getUpdateTime(), previousBalance));
-            chartData.add(new ChartData(loop.getUpdateTime(), balance));
-          }
-
-          previousBalance = balance;
-          previousDate = loop.getUpdateTime();
-        }
-      }
-
-      // Add in the balance at the end of the time window.
-      chartData.add(new ChartData(new Date(DateUtils.nowUtc().getMillis()), balance));
-    } catch (com.google.bitcoin.core.ScriptException e1) {
-      e1.printStackTrace();
-    }
-
-    return chartData;
-  }
-
-  @Override
-  /**
-   * Release any resources used when user navigates away from this view.
-   */
-  public void navigateAwayFromView() {
-
-  }
-
-  @Override
-  public void displayView() {
-
-    updateChart();
-  }
-
-  @Override
-  public Icon getViewIcon() {
-
-    return ImageLoader.createImageIcon(ImageLoader.CHART_LINE_ICON_FILE);
-  }
-
-  @Override
-  public String getViewTitle() {
-
-    return controller.getLocaliser().getString("chartsPanelAction.text");
-  }
-
-  @Override
-  public String getViewTooltip() {
-
-    return controller.getLocaliser().getString("chartsPanelAction.tooltip");
-  }
-
-  @Override
-  public int getViewId() {
-
-    return View.CHARTS_VIEW;
-  }
-
-  class ChartData {
-
-    private Date date;
-    private BigInteger value;
-
-    public ChartData(Date date, BigInteger value) {
-
-      this.date = date;
-      this.value = value;
-    }
-
-    public Date getDate() {
-
-      return date;
-    }
-
-    public BigInteger getValue() {
-
-      return value;
-    }
-
-    @Override
-    public String toString() {
-
-      return "ChartData [date=" + date + ", value=" + value + "]";
-    }
-  }
-
-  @Override
-  public void componentHidden(ComponentEvent arg0) {
-
-  }
-
-  @Override
-  public void componentMoved(ComponentEvent arg0) {
-
-  }
-
-  @Override
-  public void componentResized(ComponentEvent arg0) {
-
-    updateChart();
-  }
-
-  @Override
-  public void componentShown(ComponentEvent arg0) {
-
-  }
+            
+            // If all the datapoints are before the left hand edge, ensure the balance is also added at the left hand edge.
+            if (!leftEdgeDataPointAdded) {
+                chartData.add(new ChartData(new Date(pastInMillis), balance));
+            }
+
+            // Add in the balance at the end of the time window.
+            chartData.add(new ChartData(new Date(DateUtils.nowUtc().getMillis()), balance));
+        } catch (com.google.bitcoin.core.ScriptException e1) {
+            e1.printStackTrace();
+        }
+
+        return chartData;
+    }
+
+    @Override
+    /**
+     * Release any resources used when user navigates away from this view.
+     */
+    public void navigateAwayFromView() {
+
+    }
+
+    @Override
+    public void displayView() {
+
+        updateChart();
+    }
+
+    @Override
+    public Icon getViewIcon() {
+
+        return ImageLoader.createImageIcon(ImageLoader.CHART_LINE_ICON_FILE);
+    }
+
+    @Override
+    public String getViewTitle() {
+
+        return controller.getLocaliser().getString("chartsPanelAction.text");
+    }
+
+    @Override
+    public String getViewTooltip() {
+
+        return controller.getLocaliser().getString("chartsPanelAction.tooltip");
+    }
+
+    @Override
+    public int getViewId() {
+
+        return View.CHARTS_VIEW;
+    }
+
+    class ChartData {
+
+        private Date date;
+        private BigInteger value;
+
+        public ChartData(Date date, BigInteger value) {
+
+            this.date = date;
+            this.value = value;
+        }
+
+        public Date getDate() {
+
+            return date;
+        }
+
+        public BigInteger getValue() {
+
+            return value;
+        }
+
+        @Override
+        public String toString() {
+            return "ChartData [date=" + date + ", value=" + value + "]";
+        }
+    }
+
+    @Override
+    public void componentHidden(ComponentEvent arg0) {
+
+    }
+
+    @Override
+    public void componentMoved(ComponentEvent arg0) {
+
+    }
+
+    @Override
+    public void componentResized(ComponentEvent arg0) {
+
+        updateChart();
+    }
+
+    @Override
+    public void componentShown(ComponentEvent arg0) {
+
+    }
 }