/**
 * Copyright 2012 multibit.org
 *
 * Licensed under the MIT license (the "License");
 * you may not use this file except in compliance with the License.
 * You may obtain a copy of the License at
 *
 *    http://opensource.org/licenses/mit-license.php
 *
 * Unless required by applicable law or agreed to in writing, software
 * distributed under the License is distributed on an "AS IS" BASIS,
 * WITHOUT WARRANTIES OR CONDITIONS OF ANY KIND, either express or implied.
 * See the License for the specific language governing permissions and
 * limitations under the License.
 */
package org.multibit.viewsystem.swing.view;

import java.awt.BorderLayout;
import java.awt.ComponentOrientation;
import java.awt.Graphics;
import java.awt.GridBagConstraints;
import java.awt.GridBagLayout;
<<<<<<< HEAD
import java.awt.event.ComponentEvent;
import java.awt.event.ComponentListener;
import java.awt.event.WindowEvent;
import java.awt.event.WindowListener;
=======
>>>>>>> c2cccfaf
import java.math.BigInteger;
import java.text.DateFormat;
import java.text.ParseException;
import java.text.SimpleDateFormat;
import java.util.ArrayList;
import java.util.Collection;
import java.util.Collections;
import java.util.Comparator;
import java.util.Date;

import javax.swing.BorderFactory;
import javax.swing.Icon;
import javax.swing.JLabel;
import javax.swing.JPanel;
import javax.swing.JScrollPane;

import org.multibit.controller.MultiBitController;
import org.multibit.utils.DateUtils;
import org.multibit.utils.ImageLoader;
import org.multibit.viewsystem.View;
import org.multibit.viewsystem.swing.ColorAndFontConstants;
import org.multibit.viewsystem.swing.MultiBitFrame;

import com.google.bitcoin.core.Transaction;
import com.xeiam.xchart.Chart;
import com.xeiam.xchart.series.Series;
import com.xeiam.xchart.series.SeriesColor;
import com.xeiam.xchart.series.SeriesLineStyle;
import com.xeiam.xchart.series.SeriesMarker;
import com.xeiam.xchart.swing.XChartJPanel;

/**
 * The Charts view.
 */
public class ChartsPanel extends JPanel implements View, ComponentListener {

    private static final long serialVersionUID = 191352212345998705L;

    private static final int NUMBER_OF_DAYS_TO_LOOK_BACK = 30;
    private static final BigInteger NUMBER_OF_SATOSHI_IN_ONE_BTC = BigInteger.valueOf(100000000);

    private MultiBitController controller;

    private JPanel mainPanel;

    // Formatter for dates.
    private SimpleDateFormat dateFormatter;

    private Chart chart;

    /**
     * Creates a new {@link ChartsPanel}.
     */
    public ChartsPanel(MultiBitController controller, MultiBitFrame mainFrame) {

        this.controller = controller;

        setBackground(ColorAndFontConstants.VERY_LIGHT_BACKGROUND_COLOR);
        applyComponentOrientation(ComponentOrientation.getOrientation(controller.getLocaliser().getLocale()));

        dateFormatter = new SimpleDateFormat("dd MMM yyyy HH:mm", controller.getLocaliser().getLocale());

        mainFrame.addComponentListener(this);
        addComponentListener(this);
        
        initUI();
    }

    private void initUI() {

        mainPanel = new JPanel();
        mainPanel.setLayout(new GridBagLayout());
        mainPanel.setOpaque(false);
        mainPanel.applyComponentOrientation(ComponentOrientation.getOrientation(controller.getLocaliser().getLocale()));

        GridBagConstraints constraints = new GridBagConstraints();

        constraints.fill = GridBagConstraints.BOTH;
        constraints.gridx = 0;
        constraints.gridy = 0;
        constraints.gridwidth = 1;
        constraints.weightx = 1;
        constraints.weighty = 1;
        constraints.anchor = GridBagConstraints.CENTER;
        mainPanel.add(createChartPanel(), constraints);

        JScrollPane mainScrollPane = new JScrollPane(mainPanel, JScrollPane.VERTICAL_SCROLLBAR_AS_NEEDED,
                JScrollPane.HORIZONTAL_SCROLLBAR_AS_NEEDED);
        mainScrollPane.setBorder(BorderFactory.createEmptyBorder());
        mainScrollPane.getViewport().setBackground(ColorAndFontConstants.VERY_LIGHT_BACKGROUND_COLOR);
        mainScrollPane.getViewport().setOpaque(true);
        mainScrollPane.applyComponentOrientation(ComponentOrientation.getOrientation(controller.getLocaliser().getLocale()));

        add(mainScrollPane, BorderLayout.CENTER);
    }

    /**
     * Create a panel containing the chart to show.
     */
    private JPanel createChartPanel() {

        Chart chart = new Chart(this.getWidth(), this.getHeight());

        // generates linear data
        Collection<Date> xData = new ArrayList<Date>();
        Collection<Number> yData = new ArrayList<Number>();

<<<<<<< HEAD
        // Get the last month's transaction data.
        Collection<ChartData> chartDataCollection = getChartData();

        if (chartDataCollection == null || chartDataCollection.size() == 0) {
            JPanel panelToReturn = new JPanel();
            panelToReturn.setOpaque(false);
            return panelToReturn;
        }

        System.out.println(chartDataCollection.toString());

        for (ChartData chartData : chartDataCollection) {
            System.out.println(chartData.toString());
            xData.add(chartData.getDate());
            yData.add(chartData.getValue().divide(NUMBER_OF_SATOSHI_IN_ONE_BTC));
        }

        // Customize Chart.
        String xAxisLabel = controller.getLocaliser().getString("walletData.dateText");
        String balanceLabel = controller.getLocaliser().getString("multiBitFrame.balanceLabel");
        String chartTitle = controller.getLocaliser().getString("chartsPanelTitle.text",
                new Object[] { NUMBER_OF_DAYS_TO_LOOK_BACK });

        chart.setChartTitle(chartTitle);
        chart.setXAxisTitle(xAxisLabel);
        chart.setYAxisTitle(balanceLabel);
        chart.setChartGridlinesVisible(false);
        chart.setXAxisTicksVisible(false);
        chart.setXAxisTitleVisible(true);
        chart.setChartLegendVisible(false);
        Series series = chart.addDateSeries(balanceLabel, xData, yData);
        series.setLineColor(SeriesColor.BLUE);
        series.setMarkerColor(SeriesColor.BLUE);

        XChartJPanel chartPanelToReturn = new XChartJPanel(chart);
        chartPanelToReturn.setBackground(ColorAndFontConstants.BACKGROUND_COLOR);
        chartPanelToReturn.setOpaque(false);
        return chartPanelToReturn;
    }

    /**
     * Update the chart panel (The active wallet may have changed).
     */
    private void updateChart() {

        // Clear the main panel.
        mainPanel.removeAll();

        // Recreate the chart data and 'draw' it.
        GridBagConstraints constraints = new GridBagConstraints();

        constraints.fill = GridBagConstraints.BOTH;
        constraints.gridx = 0;
        constraints.gridy = 0;
        constraints.gridwidth = 1;
        constraints.weightx = 1;
        constraints.weighty = 1;
        constraints.anchor = GridBagConstraints.CENTER;
        mainPanel.add(createChartPanel(), constraints);
=======
    // Get the last month's transaction data.
    Collection<ChartData> chartDataCollection = getChartData();

    if (chartDataCollection == null || chartDataCollection.size() == 0) {

      // JPanel panelToReturn = new JPanel();
      // panelToReturn.setOpaque(false);
      // return panelToReturn;

      DateFormat sdf = new SimpleDateFormat("dd.MM.yyyy");
      Date date;
      for (int i = 1; i <= 10; i++) {
        try {
          date = sdf.parse(i + ".10.2008");
          xData.add(date);
        } catch (ParseException e) {
          e.printStackTrace();
        }
        yData.add(Math.random() * i);
      }

    } else {
      for (ChartData chartData : chartDataCollection) {
        xData.add(chartData.getDate());
        yData.add(chartData.getValue().divide(NUMBER_OF_SATOSHI_IN_ONE_BTC));
      }

    }

    // Customize Chart.
    String xAxisLabel = controller.getLocaliser().getString("walletData.dateText");
    String balanceLabel = controller.getLocaliser().getString("multiBitFrame.balanceLabel");
    String chartTitle = controller.getLocaliser().getString("chartsPanelTitle.text", new Object[] { NUMBER_OF_DAYS_TO_LOOK_BACK });

    chart.setChartTitle(chartTitle);
    chart.setXAxisTitle(xAxisLabel);
    chart.setYAxisTitle(balanceLabel);
    // chart.setChartGridlinesVisible(false);
    // chart.setXAxisTicksVisible(false);
    chart.setXAxisTitleVisible(true);
    chart.setChartLegendVisible(false);
    Series series = chart.addDateSeries(balanceLabel, xData, yData);
    series.setLineColor(SeriesColor.BLUE);
    series.setMarkerColor(SeriesColor.BLUE);
    series.setMarker(SeriesMarker.CIRCLE);
    series.setLineStyle(SeriesLineStyle.SOLID);

    XChartJPanel chartPanelToReturn = new XChartJPanel(chart);
    chartPanelToReturn.setBackground(ColorAndFontConstants.BACKGROUND_COLOR);
    chartPanelToReturn.setOpaque(false);
    return chartPanelToReturn;
  }

  /**
   * Update the chart panel (The active wallet may have changed).
   */
  private void updateChart() {

    // Clear the main panel.
    mainPanel.removeAll();

    // Recreate the chart data and 'draw' it.
    GridBagConstraints constraints = new GridBagConstraints();

    constraints.fill = GridBagConstraints.BOTH;
    constraints.gridx = 0;
    constraints.gridy = 0;
    constraints.gridwidth = 1;
    constraints.weightx = 1;
    constraints.weighty = 1;
    constraints.anchor = GridBagConstraints.CENTER;
    mainPanel.add(createChartPanel(), constraints);
  }

  /**
   * Get the transaction data for the chart
   */
  private Collection<ChartData> getChartData() {

    if (controller.getModel().getActiveWallet() == null) {
      return new ArrayList<ChartData>();
>>>>>>> c2cccfaf
    }

    /**
     * Get the transaction data for the chart
     */
    private Collection<ChartData> getChartData() {

        if (controller.getModel().getActiveWallet() == null) {
            return new ArrayList<ChartData>();
        }

        ArrayList<Transaction> allTransactions = new ArrayList<Transaction>(controller.getModel().getActiveWallet()
                .getTransactions(false, false));

        // Order by date.
        Collections.sort(allTransactions, new Comparator<Transaction>() {

            @Override
            public int compare(Transaction t1, Transaction t2) {

                return t1.getUpdateTime().compareTo(t2.getUpdateTime());
            }
        });

        // Work out balance as running total and filter to just last
        // NUMBER_OF_DAYS_TO_LOOK_BACKs data.
        BigInteger balance = BigInteger.ZERO;

        // The previous datums balance.
        BigInteger previousBalance = BigInteger.ZERO;

        // The previous datums timepoint.
        Date previousDate = null;

        long pastInMillis = DateUtils.nowUtc().plusDays(-1 * NUMBER_OF_DAYS_TO_LOOK_BACK).getMillis();

        // Create ChartData collection.
        Collection<ChartData> chartData = new ArrayList<ChartData>();

        try {

            boolean leftEdgeDataPointAdded = false;

            for (Transaction loop : allTransactions) {

                balance = balance.add(loop.getValue(controller.getModel().getActiveWallet()));

                long loopTimeInMillis = loop.getUpdateTime().getTime();

                if (loopTimeInMillis > pastInMillis) {
                    if (!leftEdgeDataPointAdded) {
                        // If the previous transaction was BEFORE the
                        // NUMBER_OF_DAYS_TO_LOOK_BACK cutoff, include a
                        // datapoint
                        // at the beginning of the timewindow with the balance
                        // at
                        // that time.
                        if ((previousDate != null) && (previousDate.getTime() <= pastInMillis)) {
                            // The balance was non-zero.
                            chartData.add(new ChartData(new Date(pastInMillis), previousBalance));
                        } else {
                            // At beginning of time window balance was zero
                            chartData.add(new ChartData(new Date(pastInMillis), BigInteger.ZERO));
                        }
                        leftEdgeDataPointAdded = true;
                    }

                    // Include this transaction as it is in the last
                    // NUMBER_OF_DAYS_TO_LOOK_BACK days.
                    chartData.add(new ChartData(loop.getUpdateTime(), balance));
                }

                previousBalance = balance;
                previousDate = loop.getUpdateTime();
            }
        } catch (com.google.bitcoin.core.ScriptException e1) {
            e1.printStackTrace();
        }

        return chartData;
    }

    @Override
    /**
     * Release any resources used when user navigates away from this view.
     */
    public void navigateAwayFromView() {

    }

    @Override
    public void displayView() {

        updateChart();
    }

    @Override
    public Icon getViewIcon() {

        return ImageLoader.createImageIcon(ImageLoader.CHART_LINE_ICON_FILE);
    }

    @Override
    public String getViewTitle() {

        return controller.getLocaliser().getString("chartsPanelAction.text");
    }

    @Override
    public String getViewTooltip() {

        return controller.getLocaliser().getString("chartsPanelAction.tooltip");
    }

    @Override
    public int getViewId() {

        return View.CHARTS_VIEW;
    }

    class ChartData {

        private Date date;
        private BigInteger value;

        public ChartData(Date date, BigInteger value) {

            this.date = date;
            this.value = value;
        }

        public Date getDate() {

            return date;
        }

        public BigInteger getValue() {

            return value;
        }

        @Override
        public String toString() {

            return "ChartData [date=" + date + ", value=" + value + "]";
        }
    }

    @Override
    public void componentHidden(ComponentEvent arg0) {
    }

    @Override
    public void componentMoved(ComponentEvent arg0) {
    }

    @Override
    public void componentResized(ComponentEvent arg0) {
        updateChart();
    }

    @Override
    public void componentShown(ComponentEvent arg0) {
    }
}<|MERGE_RESOLUTION|>--- conflicted
+++ resolved
@@ -20,13 +20,11 @@
 import java.awt.Graphics;
 import java.awt.GridBagConstraints;
 import java.awt.GridBagLayout;
-<<<<<<< HEAD
 import java.awt.event.ComponentEvent;
 import java.awt.event.ComponentListener;
 import java.awt.event.WindowEvent;
 import java.awt.event.WindowListener;
-=======
->>>>>>> c2cccfaf
+
 import java.math.BigInteger;
 import java.text.DateFormat;
 import java.text.ParseException;
@@ -77,6 +75,8 @@
 
     private Chart chart;
 
+    private boolean generateRandomChart = false;
+
     /**
      * Creates a new {@link ChartsPanel}.
      */
@@ -91,17 +91,114 @@
 
         mainFrame.addComponentListener(this);
         addComponentListener(this);
-        
+
         initUI();
     }
 
     private void initUI() {
-
         mainPanel = new JPanel();
         mainPanel.setLayout(new GridBagLayout());
         mainPanel.setOpaque(false);
         mainPanel.applyComponentOrientation(ComponentOrientation.getOrientation(controller.getLocaliser().getLocale()));
 
+        GridBagConstraints constraints = new GridBagConstraints();
+
+        constraints.fill = GridBagConstraints.BOTH;
+        constraints.gridx = 0;
+        constraints.gridy = 0;
+        constraints.gridwidth = 1;
+        constraints.weightx = 1;
+        constraints.weighty = 1;
+        constraints.anchor = GridBagConstraints.CENTER;
+
+        // Initially blank.
+        JPanel chartPanel = new JPanel();
+        chartPanel.setOpaque(false);
+        mainPanel.add(chartPanel, constraints);
+
+        JScrollPane mainScrollPane = new JScrollPane(mainPanel, JScrollPane.VERTICAL_SCROLLBAR_AS_NEEDED,
+                JScrollPane.HORIZONTAL_SCROLLBAR_AS_NEEDED);
+        mainScrollPane.setBorder(BorderFactory.createEmptyBorder());
+        mainScrollPane.getViewport().setBackground(ColorAndFontConstants.VERY_LIGHT_BACKGROUND_COLOR);
+        mainScrollPane.getViewport().setOpaque(true);
+        mainScrollPane.applyComponentOrientation(ComponentOrientation.getOrientation(controller.getLocaliser().getLocale()));
+
+        add(mainScrollPane, BorderLayout.CENTER);
+    }
+
+    /**
+     * Create a panel containing the chart to show.
+     */
+    private JPanel createChartPanel() {
+
+        Chart chart = new Chart(this.getWidth(), this.getHeight());
+
+        // generates linear data
+        Collection<Date> xData = new ArrayList<Date>();
+        Collection<Number> yData = new ArrayList<Number>();
+
+        // Get the last month's transaction data.
+        Collection<ChartData> chartDataCollection = getChartData();
+
+        if (generateRandomChart) {
+            DateFormat sdf = new SimpleDateFormat("dd.MM.yyyy");
+            Date date;
+            for (int i = 1; i <= 10; i++) {
+                try {
+                    date = sdf.parse(i + ".10.2008");
+                    xData.add(date);
+                } catch (ParseException e) {
+                    e.printStackTrace();
+                }
+                yData.add(Math.random() * i);
+            }
+        } else {
+            if (chartDataCollection == null || chartDataCollection.size() == 0) {
+                JPanel chartPanel = new JPanel();
+                chartPanel.setOpaque(false);
+                return chartPanel;
+            } else {
+                for (ChartData chartData : chartDataCollection) {
+                    xData.add(chartData.getDate());
+                    yData.add(chartData.getValue().divide(NUMBER_OF_SATOSHI_IN_ONE_BTC));
+                }
+            }
+        }
+
+        // Customize Chart.
+        String xAxisLabel = controller.getLocaliser().getString("walletData.dateText");
+        String balanceLabel = controller.getLocaliser().getString("multiBitFrame.balanceLabel");
+        String chartTitle = controller.getLocaliser().getString("chartsPanelTitle.text",
+                new Object[] { NUMBER_OF_DAYS_TO_LOOK_BACK });
+
+        chart.setChartTitle(chartTitle);
+        chart.setXAxisTitle(xAxisLabel);
+        chart.setYAxisTitle(balanceLabel);
+        chart.setChartGridlinesVisible(false);
+        chart.setXAxisTicksVisible(true);
+        chart.setXAxisTitleVisible(true);
+        chart.setChartLegendVisible(false);
+        Series series = chart.addDateSeries(balanceLabel, xData, yData);
+        series.setLineColor(SeriesColor.BLUE);
+        series.setMarkerColor(SeriesColor.BLUE);
+        series.setMarker(SeriesMarker.CIRCLE);
+        series.setLineStyle(SeriesLineStyle.SOLID);
+
+        XChartJPanel chartPanelToReturn = new XChartJPanel(chart);
+        chartPanelToReturn.setBackground(ColorAndFontConstants.BACKGROUND_COLOR);
+        chartPanelToReturn.setOpaque(false);
+        return chartPanelToReturn;
+    }
+
+    /**
+     * Update the chart panel (The active wallet may have changed).
+     */
+    private void updateChart() {
+
+        // Clear the main panel.
+        mainPanel.removeAll();
+
+        // Recreate the chart data and 'draw' it.
         GridBagConstraints constraints = new GridBagConstraints();
 
         constraints.fill = GridBagConstraints.BOTH;
@@ -112,178 +209,12 @@
         constraints.weighty = 1;
         constraints.anchor = GridBagConstraints.CENTER;
         mainPanel.add(createChartPanel(), constraints);
-
-        JScrollPane mainScrollPane = new JScrollPane(mainPanel, JScrollPane.VERTICAL_SCROLLBAR_AS_NEEDED,
-                JScrollPane.HORIZONTAL_SCROLLBAR_AS_NEEDED);
-        mainScrollPane.setBorder(BorderFactory.createEmptyBorder());
-        mainScrollPane.getViewport().setBackground(ColorAndFontConstants.VERY_LIGHT_BACKGROUND_COLOR);
-        mainScrollPane.getViewport().setOpaque(true);
-        mainScrollPane.applyComponentOrientation(ComponentOrientation.getOrientation(controller.getLocaliser().getLocale()));
-
-        add(mainScrollPane, BorderLayout.CENTER);
-    }
-
-    /**
-     * Create a panel containing the chart to show.
-     */
-    private JPanel createChartPanel() {
-
-        Chart chart = new Chart(this.getWidth(), this.getHeight());
-
-        // generates linear data
-        Collection<Date> xData = new ArrayList<Date>();
-        Collection<Number> yData = new ArrayList<Number>();
-
-<<<<<<< HEAD
-        // Get the last month's transaction data.
-        Collection<ChartData> chartDataCollection = getChartData();
-
-        if (chartDataCollection == null || chartDataCollection.size() == 0) {
-            JPanel panelToReturn = new JPanel();
-            panelToReturn.setOpaque(false);
-            return panelToReturn;
-        }
-
-        System.out.println(chartDataCollection.toString());
-
-        for (ChartData chartData : chartDataCollection) {
-            System.out.println(chartData.toString());
-            xData.add(chartData.getDate());
-            yData.add(chartData.getValue().divide(NUMBER_OF_SATOSHI_IN_ONE_BTC));
-        }
-
-        // Customize Chart.
-        String xAxisLabel = controller.getLocaliser().getString("walletData.dateText");
-        String balanceLabel = controller.getLocaliser().getString("multiBitFrame.balanceLabel");
-        String chartTitle = controller.getLocaliser().getString("chartsPanelTitle.text",
-                new Object[] { NUMBER_OF_DAYS_TO_LOOK_BACK });
-
-        chart.setChartTitle(chartTitle);
-        chart.setXAxisTitle(xAxisLabel);
-        chart.setYAxisTitle(balanceLabel);
-        chart.setChartGridlinesVisible(false);
-        chart.setXAxisTicksVisible(false);
-        chart.setXAxisTitleVisible(true);
-        chart.setChartLegendVisible(false);
-        Series series = chart.addDateSeries(balanceLabel, xData, yData);
-        series.setLineColor(SeriesColor.BLUE);
-        series.setMarkerColor(SeriesColor.BLUE);
-
-        XChartJPanel chartPanelToReturn = new XChartJPanel(chart);
-        chartPanelToReturn.setBackground(ColorAndFontConstants.BACKGROUND_COLOR);
-        chartPanelToReturn.setOpaque(false);
-        return chartPanelToReturn;
-    }
-
-    /**
-     * Update the chart panel (The active wallet may have changed).
-     */
-    private void updateChart() {
-
-        // Clear the main panel.
-        mainPanel.removeAll();
-
-        // Recreate the chart data and 'draw' it.
-        GridBagConstraints constraints = new GridBagConstraints();
-
-        constraints.fill = GridBagConstraints.BOTH;
-        constraints.gridx = 0;
-        constraints.gridy = 0;
-        constraints.gridwidth = 1;
-        constraints.weightx = 1;
-        constraints.weighty = 1;
-        constraints.anchor = GridBagConstraints.CENTER;
-        mainPanel.add(createChartPanel(), constraints);
-=======
-    // Get the last month's transaction data.
-    Collection<ChartData> chartDataCollection = getChartData();
-
-    if (chartDataCollection == null || chartDataCollection.size() == 0) {
-
-      // JPanel panelToReturn = new JPanel();
-      // panelToReturn.setOpaque(false);
-      // return panelToReturn;
-
-      DateFormat sdf = new SimpleDateFormat("dd.MM.yyyy");
-      Date date;
-      for (int i = 1; i <= 10; i++) {
-        try {
-          date = sdf.parse(i + ".10.2008");
-          xData.add(date);
-        } catch (ParseException e) {
-          e.printStackTrace();
-        }
-        yData.add(Math.random() * i);
-      }
-
-    } else {
-      for (ChartData chartData : chartDataCollection) {
-        xData.add(chartData.getDate());
-        yData.add(chartData.getValue().divide(NUMBER_OF_SATOSHI_IN_ONE_BTC));
-      }
-
-    }
-
-    // Customize Chart.
-    String xAxisLabel = controller.getLocaliser().getString("walletData.dateText");
-    String balanceLabel = controller.getLocaliser().getString("multiBitFrame.balanceLabel");
-    String chartTitle = controller.getLocaliser().getString("chartsPanelTitle.text", new Object[] { NUMBER_OF_DAYS_TO_LOOK_BACK });
-
-    chart.setChartTitle(chartTitle);
-    chart.setXAxisTitle(xAxisLabel);
-    chart.setYAxisTitle(balanceLabel);
-    // chart.setChartGridlinesVisible(false);
-    // chart.setXAxisTicksVisible(false);
-    chart.setXAxisTitleVisible(true);
-    chart.setChartLegendVisible(false);
-    Series series = chart.addDateSeries(balanceLabel, xData, yData);
-    series.setLineColor(SeriesColor.BLUE);
-    series.setMarkerColor(SeriesColor.BLUE);
-    series.setMarker(SeriesMarker.CIRCLE);
-    series.setLineStyle(SeriesLineStyle.SOLID);
-
-    XChartJPanel chartPanelToReturn = new XChartJPanel(chart);
-    chartPanelToReturn.setBackground(ColorAndFontConstants.BACKGROUND_COLOR);
-    chartPanelToReturn.setOpaque(false);
-    return chartPanelToReturn;
-  }
-
-  /**
-   * Update the chart panel (The active wallet may have changed).
-   */
-  private void updateChart() {
-
-    // Clear the main panel.
-    mainPanel.removeAll();
-
-    // Recreate the chart data and 'draw' it.
-    GridBagConstraints constraints = new GridBagConstraints();
-
-    constraints.fill = GridBagConstraints.BOTH;
-    constraints.gridx = 0;
-    constraints.gridy = 0;
-    constraints.gridwidth = 1;
-    constraints.weightx = 1;
-    constraints.weighty = 1;
-    constraints.anchor = GridBagConstraints.CENTER;
-    mainPanel.add(createChartPanel(), constraints);
-  }
-
-  /**
-   * Get the transaction data for the chart
-   */
-  private Collection<ChartData> getChartData() {
-
-    if (controller.getModel().getActiveWallet() == null) {
-      return new ArrayList<ChartData>();
->>>>>>> c2cccfaf
     }
 
     /**
      * Get the transaction data for the chart
      */
     private Collection<ChartData> getChartData() {
-
         if (controller.getModel().getActiveWallet() == null) {
             return new ArrayList<ChartData>();
         }
