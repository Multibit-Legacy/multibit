/**
 * Copyright 2012 multibit.org
 *
 * Licensed under the MIT license (the "License");
 * you may not use this file except in compliance with the License.
 * You may obtain a copy of the License at
 *
 *    http://opensource.org/licenses/mit-license.php
 *
 * Unless required by applicable law or agreed to in writing, software
 * distributed under the License is distributed on an "AS IS" BASIS,
 * WITHOUT WARRANTIES OR CONDITIONS OF ANY KIND, either express or implied.
 * See the License for the specific language governing permissions and
 * limitations under the License.
 */
package org.multibit.functionaltests;

import junit.framework.TestCase;
import org.junit.Test;
import org.multibit.ApplicationDataDirectoryLocator;
import org.multibit.Constants;
import org.multibit.CreateControllers;
import org.multibit.file.FileHandler;
import org.multibit.model.bitcoin.WalletData;
import org.multibit.network.MultiBitService;
import org.multibit.network.ReplayManager;
import org.multibit.network.ReplayTask;
import org.multibit.viewsystem.simple.SimpleViewSystem;
import org.multibit.viewsystem.swing.action.ActionTestUtils;
import org.slf4j.Logger;
import org.slf4j.LoggerFactory;

import java.io.File;
import java.io.IOException;
import java.text.SimpleDateFormat;
import java.util.ArrayList;
import java.util.List;
import java.util.Locale;
import java.util.TimeZone;

/**
 * Functional test to check that replay from the genesis block works ok.
 * 
 * See bug report: https://github.com/jim618/multibit/issues/21
 * 
 * @author jim
 * 
 */
public class GenesisBlockReplayTest extends TestCase {

    private static final Logger log = LoggerFactory.getLogger(GenesisBlockReplayTest.class);

    private SimpleDateFormat formatter;

    @Test
    public void testReplayFromGenesisBlock() throws Exception {

        // Get the system property runFunctionalTest to see if the functional tests need running.
        String runFunctionalTests = System.getProperty(Constants.RUN_FUNCTIONAL_TESTS_PARAMETER);
        if (Boolean.TRUE.toString().equalsIgnoreCase(runFunctionalTests)) {

            // Date format is UTC with century, T time separator and Z for UTC timezone.
            formatter = new SimpleDateFormat("yyyy-MM-dd'T'HH:mm:ss'Z'", Locale.ENGLISH);
            formatter.setTimeZone(TimeZone.getTimeZone("UTC"));

            File multiBitDirectory = createMultiBitRuntime();

            // Set the application data directory to be the one we just created.
            ApplicationDataDirectoryLocator applicationDataDirectoryLocator = new ApplicationDataDirectoryLocator(multiBitDirectory);

            // Create MultiBit controller.
            final CreateControllers.Controllers controllers = CreateControllers.createControllers(applicationDataDirectoryLocator);

            log.debug("Creating Bitcoin service");
            // Create the MultiBitService that connects to the bitcoin network.
            MultiBitService multiBitService = new MultiBitService(controllers.bitcoinController);
            controllers.bitcoinController.setMultiBitService(multiBitService);

            // Add the simple view system (no Swing).
            SimpleViewSystem simpleViewSystem = new SimpleViewSystem();
            controllers.coreController.registerViewSystem(simpleViewSystem);
            
            ReplayManager.INSTANCE.initialise(controllers.bitcoinController, true);

            //
            // MultiBit runtime is now setup and running.
            //

            // Wait for a peer connection.
            log.debug("Waiting for peer connection. . . ");
            while (!simpleViewSystem.isOnline()) {
                Thread.sleep(1000);
            }
            log.debug("Now online.");

            // Create a new  wallet and put it in the model as the active wallet.
            ActionTestUtils.createNewActiveWallet(controllers.bitcoinController, "testReplayFromGenesisBlock", false,
                    null);

            log.debug("Replaying blockchain from genesis block");
            List<WalletData> perWalletModelDataList = new ArrayList<WalletData>();
            perWalletModelDataList.add(controllers.bitcoinController.getModel().getActivePerWalletModelData());
            ReplayTask replayTask = new ReplayTask(perWalletModelDataList, null, 0);
            ReplayManager.INSTANCE.offerReplayTask(replayTask);

            // Run for a minute.
            log.debug("Twiddling thumbs for 60 seconds ...");
            Thread.sleep(60000);
            log.debug("... 60 seconds later later.");

            // Check the blockstore has added the downloaded blocks.
            assertNotNull("No multiBitService after replay", multiBitService);
            assertNotNull("No blockStore after replay",  multiBitService.getBlockStore());
            //assertNotNull("No blockStore file after replay",  multiBitService.getBlockStore().getFile());
            //assertTrue("Block size is too short", BLOCKSIZE_AFTER_REPLAY <=  multiBitService.getBlockStore().getFile().length());

            // Tidy up.
            try {
                if (multiBitService.getPeerGroup() != null) {
                    multiBitService.getPeerGroup().stop();
                }
            } catch (Exception e) {
                e.printStackTrace();
            }
        } else {
            log.debug("Not running functional test: GenesisBlockReplayTest#testReplayFromGenesisBlock. Add '-DrunFunctionalTests=true' to run");
        }
    }

    /**
     * Create a working, portable runtime of MultiBit in a temporary directory.
     * 
     * @return the temporary directory the multibit runtime has been created in
     */
    private File createMultiBitRuntime() throws IOException {
        File multiBitDirectory = FileHandler.createTempDirectory("multibit");
        String multiBitDirectoryPath = multiBitDirectory.getAbsolutePath();

        System.out.println("Building MultiBit runtime in : " + multiBitDirectory.getAbsolutePath());

        // Create an empty multibit.properties.
        File multibitProperties = new File(multiBitDirectoryPath + File.separator + "multibit.properties");
        multibitProperties.createNewFile();
        multibitProperties.deleteOnExit();
<<<<<<< HEAD
        
=======

>>>>>>> 422071ba
        // Copy in the checkpoints stored in git - this is in source/main/resources/.
        File multibitCheckpoints = new File(multiBitDirectoryPath + File.separator + "multibit.checkpoints");
        FileHandler.copyFile(new File("./src/main/resources/multibit.checkpoints"), multibitCheckpoints);
        multibitCheckpoints.deleteOnExit();

        return multiBitDirectory;
    }
}<|MERGE_RESOLUTION|>--- conflicted
+++ resolved
@@ -142,11 +142,7 @@
         File multibitProperties = new File(multiBitDirectoryPath + File.separator + "multibit.properties");
         multibitProperties.createNewFile();
         multibitProperties.deleteOnExit();
-<<<<<<< HEAD
-        
-=======
 
->>>>>>> 422071ba
         // Copy in the checkpoints stored in git - this is in source/main/resources/.
         File multibitCheckpoints = new File(multiBitDirectoryPath + File.separator + "multibit.checkpoints");
         FileHandler.copyFile(new File("./src/main/resources/multibit.checkpoints"), multibitCheckpoints);
