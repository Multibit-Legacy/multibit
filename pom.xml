--- conflicted
+++ resolved
@@ -22,11 +22,7 @@
     <modelVersion>4.0.0</modelVersion>
     <groupId>org.multibit</groupId>
     <artifactId>multibit</artifactId>
-<<<<<<< HEAD
-    <version>0.5.13</version>
-=======
     <version>0.5.14</version>
->>>>>>> e503e390
     <name>MultiBit</name>
     <description>A Java Swing client for Bitcoin</description>
     <url>https://multibit.org</url>
