--- conflicted
+++ resolved
@@ -1,10 +1,9 @@
-<<<<<<< HEAD
 <project xmlns="http:/f/maven.apache.org/POM/4.0.0" xmlns:xsi="http://www.w3.org/2001/XMLSchema-instance"
 	xsi:schemaLocation="http:/f/maven.apache.org/POM/4.0.0">
 	<modelVersion>4.0.0</modelVersion>
 	<groupId>org.multibit</groupId>
 	<artifactId>multibit</artifactId>
-	<version>0.5.8beta</version>
+	<version>0.5.7beta</version>
 	<name>MultiBit</name>
 	<description>A Java Swing client for Bitcoin</description>
 	<url>http://www.multibit.org</url>
@@ -13,23 +12,6 @@
 		to build the executable jar, installers and Mac DMG Use "mvn site:site" to 
 		generate a complete website under target/site Use "mvn site:run" to run a 
 		local webserver localhost:8080/index.html -->
-=======
-<project xmlns="http://maven.apache.org/POM/4.0.0" xmlns:xsi="http://www.w3.org/2001/XMLSchema-instance"
-         xsi:schemaLocation="http://maven.apache.org/POM/4.0.0 http://maven.apache.org/xsd/maven-4.0.0.xsd">
-    <modelVersion>4.0.0</modelVersion>
-    <groupId>org.multibit</groupId>
-    <artifactId>multibit</artifactId>
-    <version>0.5.7beta</version>
-    <name>MultiBit</name>
-    <description>A Java Swing client for Bitcoin</description>
-    <url>http://www.multibit.org</url>
-    <!-- Use "mvn clean package" to build the code packaged into a basic multibit.jar 
-  		Use "mvn clean verify" before submitting a patch Use "mvn clean install" 
-  		to build the executable jar, installers and Mac DMG Use "mvn site:site" to 
-  		generate a complete website under target/site Use "mvn site:run" to run a 
-  		local webserver localhost:8080/index.html -->
->>>>>>> 691fc014
-
     <licenses>
         <license>
             <name>MIT</name>
