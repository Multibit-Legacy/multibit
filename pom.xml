--- conflicted
+++ resolved
@@ -1,10 +1,9 @@
 <project xmlns="http:/f/maven.apache.org/POM/4.0.0" xmlns:xsi="http://www.w3.org/2001/XMLSchema-instance"
-         xsi:schemaLocation="http://maven.apache.org/POM/4.0.0 http://maven.apache.org/xsd/maven-4.0.0.xsd
-http:/f/maven.apache.org/POM/4.0.0 ">
+         xsi:schemaLocation="http:/f/maven.apache.org/POM/4.0.0">
   <modelVersion>4.0.0</modelVersion>
   <groupId>org.multibit</groupId>
   <artifactId>multibit</artifactId>
-  <version>0.2.0-SNAPSHOT</version>
+  <version>0.3.0-SNAPSHOT</version>
   <name>MultiBit</name>
   <description>A Java swing client for bitcoin</description>
   <url>http://www.multibit.org</url>
@@ -231,15 +230,6 @@
               <outputDirectory>${staging.windows.dir}</outputDirectory>
               <resources>
                 <resource>
-<<<<<<< HEAD
-=======
-                  <directory>src/main/izpack</directory>
-                  <includes>
-                    <include>readme.txt</include>
-                  </includes>
-                </resource>
-                <resource>
->>>>>>> 697adb1e
                   <directory>src/main/izpack/windows</directory>
                   <includes>
                     <include>install.xml</include>
@@ -323,7 +313,7 @@
                   <directory>${basedir}/src/main/izpack/mac</directory>
                   <includes>
                     <include>readme.txt</include>
-                   </includes>
+                  </includes>
                 </resource>
               </resources>
             </configuration>
@@ -385,12 +375,7 @@
                 <copy todir="${basedir}/target/MultiBit-mac/MultiBit.app">
                   <fileset dir="${basedir}/target/MultiBit.app" includes="**"/>
                 </copy>
-<<<<<<< HEAD
                 <copy file="${basedir}/src/main/izpack/mac/readme.txt" todir="${basedir}/target/MultiBit-mac"/>
- 
-=======
-                <copy file="${basedir}/target/staging.linux/readme.txt" todir="${basedir}/target/MultiBit-mac"/>
->>>>>>> 697adb1e
 
 
                 <!-- Create Applications Symbolic link -->
